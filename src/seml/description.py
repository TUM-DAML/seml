import logging
from typing import Dict, List, Optional
<<<<<<< HEAD
=======

from pymongo import UpdateOne
>>>>>>> 552e4470

from seml.database import build_filter_dict, get_collection
from seml.errors import MongoDBError
from seml.manage import detect_killed
from seml.settings import SETTINGS
from seml.typer import prompt
from seml.utils import slice_to_str, to_slices

States = SETTINGS.STATES

def resolve_description(description: str, config: Dict) -> str:
    from omegaconf import OmegaConf
    import uuid
    # omegaconf can only resolve dicts that refers to its own values
    # so we add the description string to the config
    key = str(uuid.uuid4())
    config = OmegaConf.create({key : description, **config}, flags={"allow_objects": True})
    return OmegaConf.to_container(config, resolve=True)[key]
    

def collection_set_description(
    db_collection_name: str,
    description: str,
    sacred_id: Optional[int] = None,
    filter_states: Optional[List[str]] = None,
    filter_dict: Optional[Dict] = None,
    batch_id: Optional[int] = None,
    yes: bool = False,
    resolve: bool = True):
    """ Sets (or updates) the description of experiment(s). 
    
    Parameters
    ----------
    db_collection_name : str
        Name of the collection to delete descriptions from
    description : str
        The description to set.
    sacred_id : Optional[int], optional
        If given, the id of the experiment to delete the description of. Overrides other filters, by default None
    filter_states : Optional[List[str]], optional
        Filter on experiment states, by default None
    filter_dict : Optional[Dict], optional
        Additional filters, by default None
    batch_id : Optional[int], optional
        Filter on the batch ID of experiments, by default None
    yes : bool, optional
        Whether to override confirmation prompts, by default False
    resolve : bool, optional
        Whether to use omegaconf to resolve descriptions
    """
    from pymongo import UpdateOne
    
    collection = get_collection(db_collection_name)
    
    filter_dict = build_filter_dict(filter_states, batch_id, filter_dict, sacred_id=sacred_id)
    exps = list(collection.find(filter_dict, {'seml.description': 1, 'config' : 1, 'status' : 1}))
    if len(exps) == 0 and sacred_id is not None:
        raise MongoDBError(f"No experiment found with ID {sacred_id}.")
    descriptions_resolved = {
        exp['_id']: resolve_description(description, exp) if resolve else description
        for exp in exps
    }
    num_to_overwrite = len(list(filter(lambda exp: 
        exp.get('seml', {}).get('description', descriptions_resolved[exp['_id']]) != descriptions_resolved[exp['_id']], 
        exps)))
        
    if not yes and num_to_overwrite >= SETTINGS.CONFIRM_DESCRIPTION_UPDATE_THRESHOLD and \
        not prompt(f"{num_to_overwrite} experiment(s) have a different description. Proceed?", type=bool):
        exit(1)
    if len(list(filter(lambda exp: exp['status'] in States.RUNNING, exps))):
        logging.warn(f'Updating the description of {States.RUNNING[0]} experiments: This may not have an'
                     ' effect, as sacred overwrites experiments with each tick.')
    result = collection.bulk_write([
        UpdateOne({'_id': _id}, {'$set': {'seml.description': description}})
        for _id, description in descriptions_resolved.items()
    ])
    logging.info(f'Updated the descriptions of {result.modified_count} experiments.')
    
def collection_delete_description(
    db_collection_name: str,
    sacred_id: Optional[int] = None,
    filter_states: Optional[List[str]] = None,
    filter_dict: Optional[Dict] = None,
    batch_id: Optional[int] = None,
    yes: bool = False):
    """Deletes the description of experiments

    Parameters
    ----------
    db_collection_name : str
        Name of the collection to delete descriptions from
    sacred_id : Optional[int], optional
        If given, the id of the experiment to delete the descriptino of. Overrides other filters, by default None
    filter_states : Optional[List[str]], optional
        Filter on experiment states, by default None
    filter_dict : Optional[Dict], optional
        Additional filters, by default None
    batch_id : Optional[int], optional
        Filter on the batch ID of experiments, by default None
    yes : bool, optional
        Whether to override confirmation prompts, by default False
    """
    collection = get_collection(db_collection_name)
    update = {'$unset' : {'seml.description' : ''}}
    filter_dict = build_filter_dict(filter_states, batch_id, filter_dict, sacred_id=sacred_id)
    exps = [exp for exp in collection.find(filter_dict, {'seml.description' : 1})
            if exp.get('seml', {}).get('description', None) is not None]
    if not yes and len(exps) >= SETTINGS.CONFIRM_DESCRIPTION_DELETE_THRESHOLD and \
        not prompt(f"Deleting descriptions of {len(exps)} experiment(s). Proceed?", type=bool):
        exit(1)
    result = collection.update_many(filter_dict, update)
    logging.info(f'Deleted the descriptions of {result.modified_count} experiments.')


def collection_list_descriptions(db_collection_name: str, update_status: bool = False):
    """Lists the descriptions of experiments

    Parameters
    ----------
    db_collection_name : str
        Name of the collection to list descriptions from
    update_status : bool
        Whether to detect killed experiments
    """
    from rich.align import Align

    from seml.console import console, Table
    collection = get_collection(db_collection_name)
    
    # Handle status updates
    if update_status:
        detect_killed(db_collection_name, print_detected=False)
    else:
        logging.warning(f"Status of {States.RUNNING[0]} experiments may not reflect if they have died or been canceled. Use the `--update-status` flag instead.")
    
    description_slices = {
        (obj['_id'] if obj['_id'] else ''): {
            'ids' : to_slices(obj['ids']),
            'batch_ids' : to_slices(obj['batch_ids']),
            'states' : set(obj['states']),
        }
        for obj in collection.aggregate([{
            '$group': {
                '_id': '$seml.description',
                'ids': {'$addToSet': '$_id'},
                'batch_ids' : {'$addToSet' : '$batch_id'},
                'states' : {'$addToSet' : '$status'},
            }
        }])
    }

<<<<<<< HEAD
    table = Table(
        show_header=True,
        collapse_padding=True,
        show_lines=False,
        show_edge=False,
        row_styles=["none", "dim"],
        box=SIMPLE,
        highlight=True
    )
=======
    table = Table(show_header=True)
>>>>>>> 552e4470
    table.add_column("Description", justify="left")
    table.add_column("Experiment IDs", justify="left")
    table.add_column("Batch IDs", justify="left")
    table.add_column("Status", justify="left")
    for description in sorted(description_slices):
        slices = description_slices[description]
        table.add_row(description, 
                      ", ".join(map(slice_to_str, slices['ids'])),
                      ", ".join(map(slice_to_str, slices['batch_ids'])),
                      ", ".join(slices['states'])
                    )
    console.print(Align(table, align="center"))<|MERGE_RESOLUTION|>--- conflicted
+++ resolved
@@ -1,10 +1,5 @@
 import logging
 from typing import Dict, List, Optional
-<<<<<<< HEAD
-=======
-
-from pymongo import UpdateOne
->>>>>>> 552e4470
 
 from seml.database import build_filter_dict, get_collection
 from seml.errors import MongoDBError
@@ -156,19 +151,7 @@
         }])
     }
 
-<<<<<<< HEAD
-    table = Table(
-        show_header=True,
-        collapse_padding=True,
-        show_lines=False,
-        show_edge=False,
-        row_styles=["none", "dim"],
-        box=SIMPLE,
-        highlight=True
-    )
-=======
     table = Table(show_header=True)
->>>>>>> 552e4470
     table.add_column("Description", justify="left")
     table.add_column("Experiment IDs", justify="left")
     table.add_column("Batch IDs", justify="left")
