import unittest
import yaml

from seml import config, utils
from seml.errors import ConfigError


class TestParseConfigDicts(unittest.TestCase):

    SIMPLE_CONFIG_WITH_PARAMETER_COLLECTIONS = "resources/config/config_with_parameter_collections.yaml"
    SIMPLE_CONFIG_WITH_PARAMETER_COLLECTIONS_RANDOM = "resources/config/config_with_parameter_collections_random.yaml"
    CONFIG_WITH_DUPLICATE_PARAMETERS_1 = "resources/config/config_with_duplicate_parameters_1.yaml"
    CONFIG_WITH_DUPLICATE_PARAMETERS_2 = "resources/config/config_with_duplicate_parameters_2.yaml"
    CONFIG_WITH_DUPLICATE_PARAMETERS_3 = "resources/config/config_with_duplicate_parameters_3.yaml"
    CONFIG_WITH_DUPLICATE_PARAMETERS_NESTED = "resources/config/config_nested_parameter_collections.yaml"
    CONFIG_WITH_DUPLICATE_RDM_PARAMETERS_2 = "resources/config/config_with_duplicate_random_parameters_1.yaml"
    CONFIG_WITH_ALL_TYPES = "resources/config/config_with_all_types.yaml"
    CONFIG_WITH_EMPTY_DICT = "resources/config/config_with_empty_dictionary.yaml"
<<<<<<< HEAD
    CONFIG_WITH_ZIPPED_PARAMETERS = "resources/config/config_with_zipped_parameters.yaml"
=======
    CONFIG_WITH_GRID = "resources/config/config_with_grid.yaml"
>>>>>>> 059f055b

    def load_config_dict(self, path):
        with open(path, 'r') as conf:
            config_dict = config.convert_values(yaml.load(conf, Loader=yaml.FullLoader))
        return config_dict

    def test_convert_parameter_collections(self):
        config_dict = self.load_config_dict(self.SIMPLE_CONFIG_WITH_PARAMETER_COLLECTIONS)
        converted = config.convert_parameter_collections(config_dict)
        expected = {
            "grid": {
                'coll1': {
                    "a": {
                        "type": "choice",
                        "options": [1, 2]
                    }
                }
            },
            "random": {
                "samples": 3,
                "seed": 821,
                "coll1": {
                    "b": {
                        "type": "uniform",
                        "min": 0.0,
                        "max": 0.7,
                        "seed": 333,
                    }
                },
            }
        }
        self.assertEqual(converted, expected)

    def test_unpack_config_dict(self):
        config_dict = self.load_config_dict(self.SIMPLE_CONFIG_WITH_PARAMETER_COLLECTIONS)
        unpacked, next_level = config.unpack_config(config_dict)

        self.assertEqual(next_level, {})

        expected_random = {
            'samples': 3,
            'seed': 821,
            'coll1': {
                'b': {
                    'type': 'uniform',
                    'min': 0.0,
                    'max': 0.7,
                    'seed': 333,
                    # 'samples': 4,
                }
            }
        }

        self.assertEqual(unpacked['random'], expected_random)

    def test_empty_dictionary(self):
        config_dict = self.load_config_dict(self.CONFIG_WITH_EMPTY_DICT)
        configs = config.generate_configs(config_dict)[0]
        expected_config = {
            'attribute': {
            'test': {}
            }
        }
        self.assertEqual(configs, expected_config)
    
    def test_overwrite_parameters(self):
        config_dict = self.load_config_dict(self.CONFIG_WITH_GRID)
        configs = config.generate_configs(config_dict, {
            'dataset': 'small'
        })
        expected_configs = [
            {
                'dataset': 'small',
                'lr': 0.1
            },
            {
                'dataset': 'small',
                'lr': 0.01
            }
        ]
        self.assertEqual(configs, expected_configs)

    def test_zipped_parameters(self):
        config_dict = self.load_config_dict(self.CONFIG_WITH_ZIPPED_PARAMETERS)
        configs = config.generate_configs(config_dict)
        expected_configs = [
            {
                'attribute': { 'test': 1},
                'learning_rate': 0.0,
                'other_attribute': True
            },
            {
                'attribute': { 'test': 1},
                'learning_rate': 0.0,
                'other_attribute': False
            },
            {
                'attribute': { 'test': 2},
                'learning_rate':1.0,
                'other_attribute': True
            },
            {
                'attribute': { 'test': 2},
                'learning_rate': 1.0,
                'other_attribute': False
            }
        ]
        self.assertEqual(configs, expected_configs)

    def test_duplicate_parameters(self):
        config_dict = self.load_config_dict(self.CONFIG_WITH_DUPLICATE_PARAMETERS_1)
        with self.assertRaises(ConfigError):
            configs = config.generate_configs(config_dict)

        config_dict = self.load_config_dict(self.CONFIG_WITH_DUPLICATE_PARAMETERS_2)
        with self.assertRaises(ConfigError):
            configs = config.generate_configs(config_dict)

        with self.assertRaises(ConfigError):
            configs = config.read_config(self.CONFIG_WITH_DUPLICATE_PARAMETERS_3)

        config_dict = self.load_config_dict(self.CONFIG_WITH_DUPLICATE_PARAMETERS_NESTED)
        with self.assertRaises(ConfigError):
            configs = config.generate_configs(config_dict)

        config_dict = self.load_config_dict(self.CONFIG_WITH_DUPLICATE_RDM_PARAMETERS_2)
        configs = config.generate_configs(config_dict)
        assert len(configs) == config_dict['random']['samples']

    def test_generate_configs(self):
        config_dict = self.load_config_dict(self.CONFIG_WITH_ALL_TYPES)
        configs = config.generate_configs(config_dict)
        assert len(configs) == 22
        expected_configs = [
            *(5*[{'a': 9999, 'b': 7777, 'c': 1234, 'd': 1.0, 'e': 2.0},
                 {'a': 9999, 'b': 7777, 'c': 5678, 'd': 1.0, 'e': 2.0}]),
            *(3*[{'a': 333, 'b': 444, 'c': 555, 'd': 1.0, 'f': 9199},
                 {'a': 333, 'b': 444, 'c': 555, 'd': 1.0, 'f': 1099},
                 {'a': 333, 'b': 444, 'c': 666, 'd': 1.0, 'f': 9199},
                 {'a': 333, 'b': 444, 'c': 666, 'd': 1.0, 'f': 1099}]),
        ]
        expected_config_hashes = sorted([utils.make_hash(x) for x in expected_configs])
        actual_config_hashes = sorted([utils.make_hash(x) for x in configs])
        assert expected_config_hashes == actual_config_hashes<|MERGE_RESOLUTION|>--- conflicted
+++ resolved
@@ -16,11 +16,8 @@
     CONFIG_WITH_DUPLICATE_RDM_PARAMETERS_2 = "resources/config/config_with_duplicate_random_parameters_1.yaml"
     CONFIG_WITH_ALL_TYPES = "resources/config/config_with_all_types.yaml"
     CONFIG_WITH_EMPTY_DICT = "resources/config/config_with_empty_dictionary.yaml"
-<<<<<<< HEAD
     CONFIG_WITH_ZIPPED_PARAMETERS = "resources/config/config_with_zipped_parameters.yaml"
-=======
     CONFIG_WITH_GRID = "resources/config/config_with_grid.yaml"
->>>>>>> 059f055b
 
     def load_config_dict(self, path):
         with open(path, 'r') as conf:
