--- conflicted
+++ resolved
@@ -11,11 +11,7 @@
     "tqdm>=4.36",
     "debugpy>=1.2.1",
     "requests>=2.28.1",
-<<<<<<< HEAD
     "argcomplete",
-    "click",
-=======
->>>>>>> 1a68afcd
 ]
 
 with open("README.md", "r") as fh:
